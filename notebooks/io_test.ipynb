--- conflicted
+++ resolved
@@ -10,11 +10,7 @@
    "name": "python",
    "nbconvert_exporter": "python",
    "pygments_lexer": "ipython3",
-<<<<<<< HEAD
-   "version": "3.6.6-final"
-=======
    "version": "3.9.1"
->>>>>>> bb8ae2a3
   },
   "orig_nbformat": 2,
   "kernelspec": {
@@ -32,9 +28,6 @@
    "metadata": {},
    "outputs": [],
    "source": [
-<<<<<<< HEAD
-    "from qore import Mine"
-=======
     "import numpy as np\n",
     "\n",
     "from qiskit import QuantumCircuit, Aer\n",
@@ -43,7 +36,6 @@
     "\n",
     "from qore.model.mine import Mine\n",
     "from qore.algorithms.asp import *"
->>>>>>> bb8ae2a3
    ]
   },
   {
@@ -57,11 +49,7 @@
   },
   {
    "cell_type": "code",
-<<<<<<< HEAD
-   "execution_count": 3,
-=======
    "execution_count": 5,
->>>>>>> bb8ae2a3
    "metadata": {},
    "outputs": [
     {
@@ -78,52 +66,18 @@
   },
   {
    "cell_type": "code",
-<<<<<<< HEAD
-   "execution_count": 4,
-   "metadata": {},
-   "outputs": [
-    {
-     "output_type": "execute_result",
-     "data": {
-      "text/plain": [
-       "defaultdict(list, {3: [0, 1, 2], 0: [], 1: [], 2: []})"
-      ]
-     },
-     "metadata": {},
-     "execution_count": 4
-    }
-   ],
-=======
    "execution_count": 6,
    "metadata": {},
    "outputs": [],
->>>>>>> bb8ae2a3
    "source": [
     "H = qmine.gen_Hamiltonian(15.0)"
    ]
   },
   {
    "cell_type": "code",
-<<<<<<< HEAD
-   "execution_count": 5,
-   "metadata": {},
-   "outputs": [
-    {
-     "output_type": "execute_result",
-     "data": {
-      "text/plain": [
-       "[(0, 0), (0, 1), (0, 2), (1, 1)]"
-      ]
-     },
-     "metadata": {},
-     "execution_count": 5
-    }
-   ],
-=======
    "execution_count": 7,
    "metadata": {},
    "outputs": [],
->>>>>>> bb8ae2a3
    "source": [
     "T_list  = [1.0,2.0,5.0,10.0,15.0,20.0]\n",
     "nt_list = [10*x for x in  range(2,21)] \n",
@@ -132,26 +86,9 @@
   },
   {
    "cell_type": "code",
-<<<<<<< HEAD
-   "execution_count": 6,
-   "metadata": {},
-   "outputs": [
-    {
-     "output_type": "execute_result",
-     "data": {
-      "text/plain": [
-       "{(0, 0): 0, (0, 1): 1, (0, 2): 2, (1, 1): 3}"
-      ]
-     },
-     "metadata": {},
-     "execution_count": 6
-    }
-   ],
-=======
    "execution_count": 8,
    "metadata": {},
    "outputs": [],
->>>>>>> bb8ae2a3
    "source": [
     "config = []\n",
     "def construct(tmp):\n",
@@ -165,35 +102,23 @@
   },
   {
    "cell_type": "code",
-<<<<<<< HEAD
-   "execution_count": 9,
-=======
    "execution_count": 10,
->>>>>>> bb8ae2a3
    "metadata": {},
    "outputs": [
     {
      "output_type": "stream",
      "name": "stdout",
      "text": [
-<<<<<<< HEAD
-      "Representation: paulis, qubits: 4, size: 8\n"
-=======
       "+---+---+---+---+\n|   | 0 | 1 | 2 |\n+---+---+---+---+\n| 0 | 1 | 1 | 1 |\n| 1 | x | 1 | x |\n+---+---+---+---+\nprofit = 7.0\nviolation = 0.0\n\n+---+---+---+---+\n|   | 0 | 1 | 2 |\n+---+---+---+---+\n| 0 | 1 | 1 | 1 |\n| 1 | x | 0 | x |\n+---+---+---+---+\nprofit = 2.0\nviolation = 3.0\n\n+---+---+---+---+\n|   | 0 | 1 | 2 |\n+---+---+---+---+\n| 0 | 1 | 1 | 0 |\n| 1 | x | 1 | x |\n+---+---+---+---+\nprofit = 6.0\nviolation = 0.0\n\n+---+---+---+---+\n|   | 0 | 1 | 2 |\n+---+---+---+---+\n| 0 | 1 | 1 | 0 |\n| 1 | x | 0 | x |\n+---+---+---+---+\nprofit = 1.0\nviolation = 2.0\n\n+---+---+---+---+\n|   | 0 | 1 | 2 |\n+---+---+---+---+\n| 0 | 1 | 0 | 1 |\n| 1 | x | 1 | x |\n+---+---+---+---+\nprofit = 4.0\nviolation = 0.0\n\n+---+---+---+---+\n|   | 0 | 1 | 2 |\n+---+---+---+---+\n| 0 | 1 | 0 | 1 |\n| 1 | x | 0 | x |\n+---+---+---+---+\nprofit = -1.0\nviolation = 2.0\n\n+---+---+---+---+\n|   | 0 | 1 | 2 |\n+---+---+---+---+\n| 0 | 1 | 0 | 0 |\n| 1 | x | 1 | x |\n+---+---+---+---+\nprofit = 3.0\nviolation = 0.0\n\n+---+---+---+---+\n|   | 0 | 1 | 2 |\n+---+---+---+---+\n| 0 | 1 | 0 | 0 |\n| 1 | x | 0 | x |\n+---+---+---+---+\nprofit = -2.0\nviolation = 1.0\n\n+---+---+---+---+\n|   | 0 | 1 | 2 |\n+---+---+---+---+\n| 0 | 0 | 1 | 1 |\n| 1 | x | 1 | x |\n+---+---+---+---+\nprofit = 9.0\nviolation = 0.0\n\n+---+---+---+---+\n|   | 0 | 1 | 2 |\n+---+---+---+---+\n| 0 | 0 | 1 | 1 |\n| 1 | x | 0 | x |\n+---+---+---+---+\nprofit = 4.0\nviolation = 2.0\n\n+---+---+---+---+\n|   | 0 | 1 | 2 |\n+---+---+---+---+\n| 0 | 0 | 1 | 0 |\n| 1 | x | 1 | x |\n+---+---+---+---+\nprofit = 8.0\nviolation = 0.0\n\n+---+---+---+---+\n|   | 0 | 1 | 2 |\n+---+---+---+---+\n| 0 | 0 | 1 | 0 |\n| 1 | x | 0 | x |\n+---+---+---+---+\nprofit = 3.0\nviolation = 1.0\n\n+---+---+---+---+\n|   | 0 | 1 | 2 |\n+---+---+---+---+\n| 0 | 0 | 0 | 1 |\n| 1 | x | 1 | x |\n+---+---+---+---+\nprofit = 6.0\nviolation = 0.0\n\n+---+---+---+---+\n|   | 0 | 1 | 2 |\n+---+---+---+---+\n| 0 | 0 | 0 | 1 |\n| 1 | x | 0 | x |\n+---+---+---+---+\nprofit = 1.0\nviolation = 1.0\n\n+---+---+---+---+\n|   | 0 | 1 | 2 |\n+---+---+---+---+\n| 0 | 0 | 0 | 0 |\n| 1 | x | 1 | x |\n+---+---+---+---+\nprofit = 5.0\nviolation = 0.0\n\n+---+---+---+---+\n|   | 0 | 1 | 2 |\n+---+---+---+---+\n| 0 | 0 | 0 | 0 |\n| 1 | x | 0 | x |\n+---+---+---+---+\nprofit = 0\nviolation = 0.0\n\n"
->>>>>>> bb8ae2a3
      ]
     }
    ],
    "source": [
-<<<<<<< HEAD
-    "print(qmine.gen_Hamiltonian(15.0))"
-=======
     "for bitstring in config:\n",
     "    qmine.plot_mine_state(bitstring)\n",
     "    print(f\"profit = {qmine.get_profit(bitstring)}\")\n",
     "    print(f\"violation = {qmine.get_violation(bitstring)}\")\n",
     "    print()"
->>>>>>> bb8ae2a3
    ]
   }
  ]
