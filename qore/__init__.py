<<<<<<< HEAD
from .algorithms import ASP, QAOA, VQE, Pseudoflow
=======
from .algorithms import ASP, QAOA, VQE, Pseudoflow, ExactDiagonalization
>>>>>>> 2a5cb998
from .model import Mine, SubMine, MiningProblemResult
from .solver import FragmentationSolver
from qiskit.utils import algorithm_globals<|MERGE_RESOLUTION|>--- conflicted
+++ resolved
@@ -1,8 +1,4 @@
-<<<<<<< HEAD
-from .algorithms import ASP, QAOA, VQE, Pseudoflow
-=======
 from .algorithms import ASP, QAOA, VQE, Pseudoflow, ExactDiagonalization
->>>>>>> 2a5cb998
 from .model import Mine, SubMine, MiningProblemResult
 from .solver import FragmentationSolver
 from qiskit.utils import algorithm_globals