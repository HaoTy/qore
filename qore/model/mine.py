--- conflicted
+++ resolved
@@ -3,11 +3,7 @@
 __docformat__ = "reStructuredText"
 
 from typing import List, Dict, Optional, Union, Callable
-<<<<<<< HEAD
-from abc import ABC, abstractclassmethod, abstractmethod
-=======
 from abc import ABC, abstractmethod
->>>>>>> 2a5cb998
 from collections import defaultdict
 
 import numpy as np
